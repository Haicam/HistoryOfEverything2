import 'package:flare/flare_actor.dart';
import 'package:flutter/material.dart';
import "package:flutter/services.dart" show rootBundle;
import 'package:flutter/widgets.dart';
import 'package:flutter_markdown/flutter_markdown.dart';

import "../bloc_provider.dart";
import "../colors.dart";
import '../article/timeline_entry_widget.dart';
import "../blocs/favorites_bloc.dart";
import '../timeline/timeline_entry.dart';

typedef GoBackCallback();
typedef ArticleVisibilityChanged(bool isVisible);

<<<<<<< HEAD
class ArticleWidget extends StatefulWidget  
{
	// final GoBackCallback goBack;
	// final bool show;
	// final ArticleVisibilityChanged visibilityChanged;
	final TimelineEntry article;
	ArticleWidget({/* this.goBack, this.show, this.visibilityChanged, */ this.article, Key key}) : super(key: key);
=======
class ArticleWidget extends StatefulWidget {
  final GoBackCallback goBack;
  final bool show;
  final ArticleVisibilityChanged visibilityChanged;
  final TimelineEntry article;
  ArticleWidget(
      {this.goBack, this.show, this.visibilityChanged, this.article, Key key})
      : super(key: key);
>>>>>>> 887c77d6

  @override
  _ArticleWidgetState createState() => new _ArticleWidgetState();
}

class _ArticleWidgetState extends State<ArticleWidget>
    with SingleTickerProviderStateMixin {
  String _articleMarkdown = "";
  String _title = "";
  String _subTitle = "";
  MarkdownStyleSheet _markdownStyleSheet;
  AnimationController _controller;
  bool _isFavorite = false;

  static final Animatable<Offset> _slideTween = Tween<Offset>(
    begin: const Offset(0.0, 0.0),
    end: const Offset(1.0, 0.0),
  ).chain(CurveTween(
    curve: Curves.fastOutSlowIn,
  ));
  Animation<Offset> _articleOffset;

  initState() {
    super.initState();

<<<<<<< HEAD
		_controller = AnimationController(
			vsync: this,
			duration: const Duration(milliseconds: 200),
		);
		_articleOffset = _controller.drive(_slideTween);
		// if(widget.show)
		// {
		// 	_controller.reverse(from:0.0);
		// }
		// else
		// {
		// 	_controller.forward(from:1.0);
		// }					

		TextStyle style = new TextStyle(
			color: darkText,
			fontSize: 16.0,
			height: 1.75,
			fontFamily: "Roboto"
		);
		TextStyle h1 = new TextStyle(
			color: darkText,
			fontSize: 32.0,
			height: 1.625,
			fontFamily: "Roboto",
            fontWeight: FontWeight.bold
		);
		TextStyle h2 = new TextStyle(
			color: darkText,
			fontSize: 24.0,
			height: 2,
			fontFamily: "Roboto",
            fontWeight: FontWeight.bold
		);
		TextStyle strong = new TextStyle(
			color: darkText,
			fontSize: 16.0,
			height: 1.75,
			fontFamily: "RobotoMedium"
		);
		TextStyle em = new TextStyle(
			color: darkText,
			fontSize: 16.0,
			height: 1.75,
			fontFamily: "Roboto",
			fontStyle: FontStyle.italic
		);
		_markdownStyleSheet = new MarkdownStyleSheet(
			a: style,
			p: style,
			code: style,
			h1: h1,
			h2: h2,
			h3: style,
			h4: style,
			h5: style,
			h6: style,
			em: em,
			strong: strong,
			blockquote: style,
			img: style,
			blockSpacing: 20.0,
			listIndent: 20.0,
			blockquotePadding: 20.0,
			//blockquoteDecoration: blockquoteDecoration ?? this.blockquoteDecoration,
			//codeblockPadding: codeblockPadding ?? this.codeblockPadding,
			//codeblockDecoration: codeblockDecoration ?? this.codeblockDecoration,
			//horizontalRuleDecoration: horizontalRuleDecoration ?? this.horizontalRuleDecoration,
			);
        setState((){
            _title = widget.article.label;
            _subTitle = widget.article.formatYearsAgo();
            _articleMarkdown = "";
            if(widget.article.articleFilename != null)
            {
                loadMarkdown(widget.article.articleFilename);
            }
        });
	}

	void loadMarkdown(String filename) async
	{
		rootBundle.loadString("assets/Articles/" + filename).then((String data)
		{
			setState(() 
			{
				_articleMarkdown = data;
			});
		});
	}
/*
	void didUpdateWidget(covariant ArticleWidget oldWidget) 
	{ 
		super.didUpdateWidget(oldWidget);
		if(oldWidget.article != widget.article)
		{
			setState(() 
			{
				print("ARTICLE ${widget.article}");
				if(widget.article == null)
				{
					_title = "N/A";
					_subTitle = "N/A";
					_articleMarkdown = "";
					return;	
				}
				_title = widget.article.label;
				_subTitle = widget.article.formatYearsAgo();
				_articleMarkdown = "";
			});
			if(widget.article.articleFilename != null)
			{
				loadMarkdown(widget.article.articleFilename);
			}
		}
		// if(oldWidget.show != widget.show)
		// {
		// 	if(widget.show)
		// 	{
		// 		_controller.reverse().whenComplete(()
		// 		{
		// 			setState(() 
		// 			{
		// 				widget.visibilityChanged(true);
		// 			});
		// 		});
		// 	}
		// 	else
		// 	{
		// 		_controller.forward().whenComplete(()
		// 		{
		// 			setState(() 
		// 			{
		// 				widget.visibilityChanged(false);
		// 			});
		// 		});
		// 	}
		// }
        FavoritesBloc bloc = BlocProvider.favorites(context);
        bloc.fetchFavorites().then((List<TimelineEntry> favs)
        {
            bool isFav = favs.any((TimelineEntry te) => te.label.toLowerCase() == _title.toLowerCase());
            if(isFav != _isFavorite)
            {
                setState(() => _isFavorite = isFav);
            }
        }
        );
	}
*/
    @override
    Widget build(BuildContext context) 
	{
		EdgeInsets devicePadding = MediaQuery.of(context).padding;
        List<TimelineEntry> favs = BlocProvider.favorites(context).favorites;
        bool isFav = favs.any((TimelineEntry te) => te.label.toLowerCase() == _title.toLowerCase());
		return Scaffold(
			body:Container(
				color: background,
				child: new Stack(
					children:<Widget>
					[
						//new TimelineRenderWidget(timeline: _timeline, isActive:widget.isActive, focusItem:widget.focusItem, touchBubble:onTouchBubble),
						new Column(
						children: <Widget>[
							Container(
								height:devicePadding.top
							),
							Container(
								height: 56.0,
								width: double.infinity,
								child: new IconButton(
									alignment: Alignment.centerLeft,
									icon: new Icon(Icons.arrow_back),
									onPressed: () {
                                            Navigator.pop(context, true);
                                        },
								)
							),
							Expanded(
								child: SingleChildScrollView
								(
									padding: EdgeInsets.only(left: 20, right:20, bottom: 20),
									child: Column
									(
										crossAxisAlignment: CrossAxisAlignment.start,
										children: <Widget>
										[
											new Container(height:280, child: TimelineEntryWidget(isActive: true /* widget.show */, timelineEntry: widget.article)),
                                            Row(
                                                children:
                                                [
                                                    Column(
                                                        crossAxisAlignment: CrossAxisAlignment.start,
                                                        children:
                                                        [
                                                            Text(
                                                                _title,
                                                                textAlign: TextAlign.left,
                                                                style: TextStyle(
                                                                        color: darkText,
                                                                        fontSize: 24.0,
                                                                        height: 1.3333333,
                                                                        fontFamily: "Roboto"
                                                                    )
                                                                ),
                                                            Text(
                                                                _subTitle,
                                                                textAlign: TextAlign.left,
                                                                style: TextStyle(
                                                                        color: darkText.withOpacity(darkText.opacity*0.5),
                                                                        fontSize: 16.0,
                                                                        height: 1.5,
                                                                        fontFamily: "Roboto"
                                                                    )
                                                                )
                                                        ]
                                                    ),
                                                    Expanded(child: Container()), // Fill the Row with empty space
                                                    Container(
                                                        height: 18.0,
                                                        width: 18.0,
                                                        child: GestureDetector(
                                                            child: FlareActor("assets/Favorite.flr", animation: isFav ? "Favorite" : "Unfavorite", shouldClip: false),
                                                            onTap:()
                                                            {
                                                                setState(() {
                                                                        _isFavorite = !_isFavorite;
                                                                    });
                                                                    if(_isFavorite)
                                                                    {
                                                                        BlocProvider.favorites(context).addFavorite(widget.article);
                                                                    }
                                                                    else
                                                                    {
                                                                        BlocProvider.favorites(context).removeFavorite(widget.article);
                                                                    }
                                                            }
                                                        ),
                                                    )
                                                    
                                                ]
                                            ),
											Container(margin:EdgeInsets.only(top:13, bottom:13), height:1, color:Colors.black.withOpacity(0.11)),
                                            MarkdownBody(data: _articleMarkdown, styleSheet: _markdownStyleSheet)
										],
									)
								)
							)
						]
					)
					]
				)
			)
		);
	}
=======
    _controller = AnimationController(
      vsync: this,
      duration: const Duration(milliseconds: 200),
    );
    _articleOffset = _controller.drive(_slideTween);
    if (widget.show) {
      _controller.reverse(from: 0.0);
    } else {
      _controller.forward(from: 1.0);
    }

    TextStyle style = new TextStyle(
        color: darkText, fontSize: 16.0, height: 1.75, fontFamily: "Roboto");
    TextStyle h1 = new TextStyle(
        color: darkText,
        fontSize: 32.0,
        height: 1.625,
        fontFamily: "Roboto",
        fontWeight: FontWeight.bold);
    TextStyle h2 = new TextStyle(
        color: darkText,
        fontSize: 24.0,
        height: 2,
        fontFamily: "Roboto",
        fontWeight: FontWeight.bold);
    TextStyle strong = new TextStyle(
        color: darkText,
        fontSize: 16.0,
        height: 1.75,
        fontFamily: "RobotoMedium");
    TextStyle em = new TextStyle(
        color: darkText,
        fontSize: 16.0,
        height: 1.75,
        fontFamily: "Roboto",
        fontStyle: FontStyle.italic);
    _markdownStyleSheet = new MarkdownStyleSheet(
      a: style,
      p: style,
      code: style,
      h1: h1,
      h2: h2,
      h3: style,
      h4: style,
      h5: style,
      h6: style,
      em: em,
      strong: strong,
      blockquote: style,
      img: style,
      blockSpacing: 20.0,
      listIndent: 20.0,
      blockquotePadding: 20.0,
      //blockquoteDecoration: blockquoteDecoration ?? this.blockquoteDecoration,
      //codeblockPadding: codeblockPadding ?? this.codeblockPadding,
      //codeblockDecoration: codeblockDecoration ?? this.codeblockDecoration,
      //horizontalRuleDecoration: horizontalRuleDecoration ?? this.horizontalRuleDecoration,
    );
  }

  void loadMarkdown(String filename) async {
    rootBundle.loadString("assets/Articles/" + filename).then((String data) {
      setState(() {
        _articleMarkdown = data;
      });
    });
  }

  void didUpdateWidget(covariant ArticleWidget oldWidget) {
    super.didUpdateWidget(oldWidget);
    if (oldWidget.article != widget.article) {
      setState(() {
        if (widget.article == null) {
          _title = "N/A";
          _subTitle = "N/A";
          _articleMarkdown = "";
          return;
        }
        _title = widget.article.label;
        _subTitle = widget.article.formatYearsAgo();
        _articleMarkdown = "";
      });
      if (widget.article.articleFilename != null) {
        loadMarkdown(widget.article.articleFilename);
      }
    }
    if (oldWidget.show != widget.show) {
      if (widget.show) {
        _controller.reverse().whenComplete(() {
          setState(() {
            widget.visibilityChanged(true);
          });
        });
      } else {
        _controller.forward().whenComplete(() {
          setState(() {
            widget.visibilityChanged(false);
          });
        });
      }
    }
    FavoritesBloc bloc = FavoritesBloc();
    bloc.fetchFavorites().then((List<TimelineEntry> favs) {
      bool isFav = favs.any(
          (TimelineEntry te) => te.label.toLowerCase() == _title.toLowerCase());
      if (isFav != _isFavorite) {
        setState(() => _isFavorite = isFav);
      }
    });
  }
>>>>>>> 887c77d6

  @override
  Widget build(BuildContext context) {
    EdgeInsets devicePadding = MediaQuery.of(context).padding;
    return SlideTransition(
        position: _articleOffset,
        child: Container(
            color: background,
            child: new Stack(children: <Widget>[
              //new TimelineRenderWidget(timeline: _timeline, isActive:widget.isActive, focusItem:widget.focusItem, touchBubble:onTouchBubble),
              new Column(children: <Widget>[
                Container(height: devicePadding.top),
                Container(
                    height: 56.0,
                    width: double.infinity,
                    child: new IconButton(
                      alignment: Alignment.centerLeft,
                      icon: new Icon(Icons.arrow_back),
					  padding: EdgeInsets.only(left:20.0, right:20.0),
					  color: Colors.black.withOpacity(0.5),
                      onPressed: () {
                        this.widget.goBack();
                      },
                    )),
                Expanded(
                    child: SingleChildScrollView(
                        padding:
                            EdgeInsets.only(left: 20, right: 20, bottom: 20),
                        child: Column(
                          crossAxisAlignment: CrossAxisAlignment.start,
                          children: <Widget>[
                            new Padding(
                                padding: EdgeInsets.only(bottom: 20),
                                child: Container(
                                    height: 280,
                                    child: TimelineEntryWidget(
                                        isActive: widget.show,
                                        timelineEntry: widget.article))),
                            Row(children: [
                              Column(
                                  crossAxisAlignment: CrossAxisAlignment.start,
                                  children: [
                                    Text(_title,
                                        textAlign: TextAlign.left,
                                        style: TextStyle(
                                            color: darkText,
                                            fontSize: 24.0,
                                            height: 1.3333333,
                                            fontFamily: "Roboto")),
                                    Text(_subTitle,
                                        textAlign: TextAlign.left,
                                        style: TextStyle(
                                            color: darkText.withOpacity(
                                                darkText.opacity * 0.5),
                                            fontSize: 16.0,
                                            height: 1.5,
                                            fontFamily: "Roboto"))
                                  ]),
                              Expanded(
                                  child:
                                      Container()), // Fill the Row with empty space
                              GestureDetector(
                                  child: Transform.translate(
                                      offset: const Offset(15.0, 0.0),
                                      child: Container(
                                        height: 48.0,
                                        width: 48.0,
                                        padding: EdgeInsets.all(15.0),
                                        color: background,
                                        child: FlareActor("assets/Favorite.flr",
                                            animation: _isFavorite
                                                ? "Favorite"
                                                : "Unfavorite",
                                            shouldClip: false),
                                      )),
                                  onTap: () {
                                    setState(() {
                                      _isFavorite = !_isFavorite;
                                    });
                                    if (_isFavorite) {
                                      BlocProvider.of(context)
                                          .addFavorite(widget.article);
                                    } else {
                                      BlocProvider.of(context)
                                          .removeFavorite(widget.article);
                                    }
                                  })
                            ]),
                            Container(
                                margin: EdgeInsets.only(top: 13, bottom: 13),
                                height: 1,
                                color: Colors.black.withOpacity(0.11)),
                            MarkdownBody(
                                data: _articleMarkdown,
                                styleSheet: _markdownStyleSheet)
                          ],
                        )))
              ])
            ])));
  }
}<|MERGE_RESOLUTION|>--- conflicted
+++ resolved
@@ -13,7 +13,6 @@
 typedef GoBackCallback();
 typedef ArticleVisibilityChanged(bool isVisible);
 
-<<<<<<< HEAD
 class ArticleWidget extends StatefulWidget  
 {
 	// final GoBackCallback goBack;
@@ -21,16 +20,6 @@
 	// final ArticleVisibilityChanged visibilityChanged;
 	final TimelineEntry article;
 	ArticleWidget({/* this.goBack, this.show, this.visibilityChanged, */ this.article, Key key}) : super(key: key);
-=======
-class ArticleWidget extends StatefulWidget {
-  final GoBackCallback goBack;
-  final bool show;
-  final ArticleVisibilityChanged visibilityChanged;
-  final TimelineEntry article;
-  ArticleWidget(
-      {this.goBack, this.show, this.visibilityChanged, this.article, Key key})
-      : super(key: key);
->>>>>>> 887c77d6
 
   @override
   _ArticleWidgetState createState() => new _ArticleWidgetState();
@@ -56,7 +45,6 @@
   initState() {
     super.initState();
 
-<<<<<<< HEAD
 		_controller = AnimationController(
 			vsync: this,
 			duration: const Duration(milliseconds: 200),
@@ -245,37 +233,41 @@
 										crossAxisAlignment: CrossAxisAlignment.start,
 										children: <Widget>
 										[
-											new Container(height:280, child: TimelineEntryWidget(isActive: true /* widget.show */, timelineEntry: widget.article)),
+											new Container(
+                                                height:280, 
+                                                child: TimelineEntryWidget(isActive: true, timelineEntry: widget.article)
+                                            ),
                                             Row(
                                                 children:
                                                 [
-                                                    Column(
-                                                        crossAxisAlignment: CrossAxisAlignment.start,
-                                                        children:
-                                                        [
-                                                            Text(
-                                                                _title,
-                                                                textAlign: TextAlign.left,
-                                                                style: TextStyle(
-                                                                        color: darkText,
-                                                                        fontSize: 24.0,
-                                                                        height: 1.3333333,
-                                                                        fontFamily: "Roboto"
+                                                    Expanded(
+                                                        child: Column(
+                                                            crossAxisAlignment: CrossAxisAlignment.start,
+                                                            children:
+                                                            [
+                                                                Text(
+                                                                    _title,
+                                                                    textAlign: TextAlign.left,
+                                                                    style: TextStyle(
+                                                                            color: darkText,
+                                                                            fontSize: 24.0,
+                                                                            height: 1.3333333,
+                                                                            fontFamily: "Roboto"
+                                                                        )
+                                                                    ),
+                                                                Text(
+                                                                    _subTitle,
+                                                                    textAlign: TextAlign.left,
+                                                                    style: TextStyle(
+                                                                            color: darkText.withOpacity(darkText.opacity*0.5),
+                                                                            fontSize: 16.0,
+                                                                            height: 1.5,
+                                                                            fontFamily: "Roboto"
+                                                                        )
                                                                     )
-                                                                ),
-                                                            Text(
-                                                                _subTitle,
-                                                                textAlign: TextAlign.left,
-                                                                style: TextStyle(
-                                                                        color: darkText.withOpacity(darkText.opacity*0.5),
-                                                                        fontSize: 16.0,
-                                                                        height: 1.5,
-                                                                        fontFamily: "Roboto"
-                                                                    )
-                                                                )
-                                                        ]
+                                                            ]
+                                                        ),
                                                     ),
-                                                    Expanded(child: Container()), // Fill the Row with empty space
                                                     Container(
                                                         height: 18.0,
                                                         width: 18.0,
@@ -313,216 +305,5 @@
 			)
 		);
 	}
-=======
-    _controller = AnimationController(
-      vsync: this,
-      duration: const Duration(milliseconds: 200),
-    );
-    _articleOffset = _controller.drive(_slideTween);
-    if (widget.show) {
-      _controller.reverse(from: 0.0);
-    } else {
-      _controller.forward(from: 1.0);
-    }
-
-    TextStyle style = new TextStyle(
-        color: darkText, fontSize: 16.0, height: 1.75, fontFamily: "Roboto");
-    TextStyle h1 = new TextStyle(
-        color: darkText,
-        fontSize: 32.0,
-        height: 1.625,
-        fontFamily: "Roboto",
-        fontWeight: FontWeight.bold);
-    TextStyle h2 = new TextStyle(
-        color: darkText,
-        fontSize: 24.0,
-        height: 2,
-        fontFamily: "Roboto",
-        fontWeight: FontWeight.bold);
-    TextStyle strong = new TextStyle(
-        color: darkText,
-        fontSize: 16.0,
-        height: 1.75,
-        fontFamily: "RobotoMedium");
-    TextStyle em = new TextStyle(
-        color: darkText,
-        fontSize: 16.0,
-        height: 1.75,
-        fontFamily: "Roboto",
-        fontStyle: FontStyle.italic);
-    _markdownStyleSheet = new MarkdownStyleSheet(
-      a: style,
-      p: style,
-      code: style,
-      h1: h1,
-      h2: h2,
-      h3: style,
-      h4: style,
-      h5: style,
-      h6: style,
-      em: em,
-      strong: strong,
-      blockquote: style,
-      img: style,
-      blockSpacing: 20.0,
-      listIndent: 20.0,
-      blockquotePadding: 20.0,
-      //blockquoteDecoration: blockquoteDecoration ?? this.blockquoteDecoration,
-      //codeblockPadding: codeblockPadding ?? this.codeblockPadding,
-      //codeblockDecoration: codeblockDecoration ?? this.codeblockDecoration,
-      //horizontalRuleDecoration: horizontalRuleDecoration ?? this.horizontalRuleDecoration,
-    );
-  }
-
-  void loadMarkdown(String filename) async {
-    rootBundle.loadString("assets/Articles/" + filename).then((String data) {
-      setState(() {
-        _articleMarkdown = data;
-      });
-    });
-  }
-
-  void didUpdateWidget(covariant ArticleWidget oldWidget) {
-    super.didUpdateWidget(oldWidget);
-    if (oldWidget.article != widget.article) {
-      setState(() {
-        if (widget.article == null) {
-          _title = "N/A";
-          _subTitle = "N/A";
-          _articleMarkdown = "";
-          return;
-        }
-        _title = widget.article.label;
-        _subTitle = widget.article.formatYearsAgo();
-        _articleMarkdown = "";
-      });
-      if (widget.article.articleFilename != null) {
-        loadMarkdown(widget.article.articleFilename);
-      }
-    }
-    if (oldWidget.show != widget.show) {
-      if (widget.show) {
-        _controller.reverse().whenComplete(() {
-          setState(() {
-            widget.visibilityChanged(true);
-          });
-        });
-      } else {
-        _controller.forward().whenComplete(() {
-          setState(() {
-            widget.visibilityChanged(false);
-          });
-        });
-      }
-    }
-    FavoritesBloc bloc = FavoritesBloc();
-    bloc.fetchFavorites().then((List<TimelineEntry> favs) {
-      bool isFav = favs.any(
-          (TimelineEntry te) => te.label.toLowerCase() == _title.toLowerCase());
-      if (isFav != _isFavorite) {
-        setState(() => _isFavorite = isFav);
-      }
-    });
-  }
->>>>>>> 887c77d6
-
-  @override
-  Widget build(BuildContext context) {
-    EdgeInsets devicePadding = MediaQuery.of(context).padding;
-    return SlideTransition(
-        position: _articleOffset,
-        child: Container(
-            color: background,
-            child: new Stack(children: <Widget>[
-              //new TimelineRenderWidget(timeline: _timeline, isActive:widget.isActive, focusItem:widget.focusItem, touchBubble:onTouchBubble),
-              new Column(children: <Widget>[
-                Container(height: devicePadding.top),
-                Container(
-                    height: 56.0,
-                    width: double.infinity,
-                    child: new IconButton(
-                      alignment: Alignment.centerLeft,
-                      icon: new Icon(Icons.arrow_back),
-					  padding: EdgeInsets.only(left:20.0, right:20.0),
-					  color: Colors.black.withOpacity(0.5),
-                      onPressed: () {
-                        this.widget.goBack();
-                      },
-                    )),
-                Expanded(
-                    child: SingleChildScrollView(
-                        padding:
-                            EdgeInsets.only(left: 20, right: 20, bottom: 20),
-                        child: Column(
-                          crossAxisAlignment: CrossAxisAlignment.start,
-                          children: <Widget>[
-                            new Padding(
-                                padding: EdgeInsets.only(bottom: 20),
-                                child: Container(
-                                    height: 280,
-                                    child: TimelineEntryWidget(
-                                        isActive: widget.show,
-                                        timelineEntry: widget.article))),
-                            Row(children: [
-                              Column(
-                                  crossAxisAlignment: CrossAxisAlignment.start,
-                                  children: [
-                                    Text(_title,
-                                        textAlign: TextAlign.left,
-                                        style: TextStyle(
-                                            color: darkText,
-                                            fontSize: 24.0,
-                                            height: 1.3333333,
-                                            fontFamily: "Roboto")),
-                                    Text(_subTitle,
-                                        textAlign: TextAlign.left,
-                                        style: TextStyle(
-                                            color: darkText.withOpacity(
-                                                darkText.opacity * 0.5),
-                                            fontSize: 16.0,
-                                            height: 1.5,
-                                            fontFamily: "Roboto"))
-                                  ]),
-                              Expanded(
-                                  child:
-                                      Container()), // Fill the Row with empty space
-                              GestureDetector(
-                                  child: Transform.translate(
-                                      offset: const Offset(15.0, 0.0),
-                                      child: Container(
-                                        height: 48.0,
-                                        width: 48.0,
-                                        padding: EdgeInsets.all(15.0),
-                                        color: background,
-                                        child: FlareActor("assets/Favorite.flr",
-                                            animation: _isFavorite
-                                                ? "Favorite"
-                                                : "Unfavorite",
-                                            shouldClip: false),
-                                      )),
-                                  onTap: () {
-                                    setState(() {
-                                      _isFavorite = !_isFavorite;
-                                    });
-                                    if (_isFavorite) {
-                                      BlocProvider.of(context)
-                                          .addFavorite(widget.article);
-                                    } else {
-                                      BlocProvider.of(context)
-                                          .removeFavorite(widget.article);
-                                    }
-                                  })
-                            ]),
-                            Container(
-                                margin: EdgeInsets.only(top: 13, bottom: 13),
-                                height: 1,
-                                color: Colors.black.withOpacity(0.11)),
-                            MarkdownBody(
-                                data: _articleMarkdown,
-                                styleSheet: _markdownStyleSheet)
-                          ],
-                        )))
-              ])
-            ])));
-  }
+
 }