--- conflicted
+++ resolved
@@ -39,11 +39,7 @@
 		renderObject
 					..timeline = t
 					..assetId = assetId
-<<<<<<< HEAD
                     ..gradientColor = gradientColor
-=======
-					..gradientColor = gradientColor
->>>>>>> 887c77d6
 					..isActive = isActive;
 	}
 
