import 'dart:ui';
import 'package:flutter/cupertino.dart';
import 'package:flutter/material.dart';
import 'package:flutter/rendering.dart';
import 'package:timeline/timeline/timeline.dart';
import 'package:timeline/timeline/timeline_entry.dart';
import 'package:video_player/video_player.dart';

class TimelineVideoWidget extends StatefulWidget {
  final Timeline timeline;
  TimelineVideoWidget(this.timeline, {Key key}) : super(key: key);

  @override
  _TimelineVideoWidgetState createState() => _TimelineVideoWidgetState();
}

class _TimelineVideoWidgetState extends State<TimelineVideoWidget>
    with SingleTickerProviderStateMixin {
  Animation<double> animation;
  AnimationController controller;

  initState() {
    super.initState();
	// hack to get this to update continuously for ludicrous
    controller = AnimationController(
        duration: const Duration(milliseconds: 2000), vsync: this);
    animation = Tween(begin: 0.0, end: 300.0).animate(controller)
      ..addListener(() {
        setState(() {
          // the state that has changed here is the animation object’s value
        });
      });
    controller.repeat();
  }

  @override
  Widget build(BuildContext context) {
    TimelineEntry entry = widget.timeline.watchPartyEntry;
    TimelineWatchParty asset = entry?.asset;

<<<<<<< HEAD
	double rs = 0.2+asset.scale*0.8;
	double fitScale = 1.85;
	double w = asset.width * Timeline.AssetScreenScale*fitScale;
	double h = asset.height * Timeline.AssetScreenScale*fitScale;
	double edgePadding = -20.0*fitScale;
	double tvMargin = 10.0 * Timeline.AssetScreenScale*fitScale;
    return entry != null && asset.opacity > 0
        ? Positioned.fromRect(
            rect: Rect.fromLTWH(widget.timeline.width - w - edgePadding, asset.y,
                w * rs, h * rs),
            child: Stack(children:<Widget>[
				//Positioned.fill(bottom:60.0*fitScale, left:10.0*fitScale, right: 10.0*fitScale, child:Image.asset("assets/WatchParty/watching_event_tv.png")),
				Positioned.fill(bottom:60.0*fitScale, left:10.0*fitScale, right: 10.0*fitScale, child:
					new Container(child: asset.playerController.value.size == null ? null :
						new Center(
								child:AspectRatio(
										aspectRatio:asset.playerController.value.aspectRatio,
										child: 
										Container(
											decoration: BoxDecoration(
												borderRadius: BorderRadius.all(Radius.circular(tvMargin)),
												color: Colors.black,
											),
											child: Padding(padding:EdgeInsets.all(tvMargin),child:ClipRRect(borderRadius:BorderRadius.circular(tvMargin), child:VideoPlayer(asset.playerController)))
										)
								)
							)
						)
				),
				Positioned.fill(top:30.0*fitScale, child:Image.asset("assets/WatchParty/watching_event_viewers.png"))
			]))
			
			//Container(color: Colors.red.withOpacity(asset.opacity)))
        : new Container();
=======
    double rs = 0.2 + asset.scale * 0.8;
    double fitScale = 1.85;
    double w = asset.width * Timeline.AssetScreenScale * fitScale;
    double h = asset.height * Timeline.AssetScreenScale * fitScale;
    double edgePadding = -20.0 * fitScale;
    return entry != null && asset.opacity > 0
        ? Positioned.fromRect(
            rect: Rect.fromLTWH(widget.timeline.width - w - edgePadding,
                asset.y, w * rs, h * rs),
            child: Stack(children: <Widget>[
              Positioned.fill(
                  bottom: 60.0 * fitScale,
                  left: 10.0 * fitScale,
                  right: 10.0 * fitScale,
                  child:
                      Image.asset("assets/WatchParty/watching_event_tv.png")),
              Positioned.fill(
                  bottom: 60.0 * fitScale,
                  left: 10.0 * fitScale,
                  right: 10.0 * fitScale,
                  child: Container(
                      child: asset.playerController.value.size == null
                          ? null
                          : Center(
                              child: AspectRatio(
                                  aspectRatio:
                                      asset.playerController.value.aspectRatio,
                                  child:
                                      VideoPlayer(asset.playerController))))),
              Positioned.fill(
                  top: 30.0 * fitScale,
                  child: Image.asset(
                      "assets/WatchParty/watching_event_viewers.png"))
            ]))

        //Container(color: Colors.red.withOpacity(asset.opacity)))
        : Container();
>>>>>>> 5b4002ec
  }
}<|MERGE_RESOLUTION|>--- conflicted
+++ resolved
@@ -11,7 +11,7 @@
   TimelineVideoWidget(this.timeline, {Key key}) : super(key: key);
 
   @override
-  _TimelineVideoWidgetState createState() => _TimelineVideoWidgetState();
+  _TimelineVideoWidgetState createState() => new _TimelineVideoWidgetState();
 }
 
 class _TimelineVideoWidgetState extends State<TimelineVideoWidget>
@@ -21,7 +21,7 @@
 
   initState() {
     super.initState();
-	// hack to get this to update continuously for ludicrous
+    // hack to get this to update continuously for ludicrous
     controller = AnimationController(
         duration: const Duration(milliseconds: 2000), vsync: this);
     animation = Tween(begin: 0.0, end: 300.0).animate(controller)
@@ -38,71 +38,43 @@
     TimelineEntry entry = widget.timeline.watchPartyEntry;
     TimelineWatchParty asset = entry?.asset;
 
-<<<<<<< HEAD
-	double rs = 0.2+asset.scale*0.8;
-	double fitScale = 1.85;
-	double w = asset.width * Timeline.AssetScreenScale*fitScale;
-	double h = asset.height * Timeline.AssetScreenScale*fitScale;
-	double edgePadding = -20.0*fitScale;
-	double tvMargin = 10.0 * Timeline.AssetScreenScale*fitScale;
-    return entry != null && asset.opacity > 0
-        ? Positioned.fromRect(
-            rect: Rect.fromLTWH(widget.timeline.width - w - edgePadding, asset.y,
-                w * rs, h * rs),
-            child: Stack(children:<Widget>[
-				//Positioned.fill(bottom:60.0*fitScale, left:10.0*fitScale, right: 10.0*fitScale, child:Image.asset("assets/WatchParty/watching_event_tv.png")),
-				Positioned.fill(bottom:60.0*fitScale, left:10.0*fitScale, right: 10.0*fitScale, child:
-					new Container(child: asset.playerController.value.size == null ? null :
-						new Center(
-								child:AspectRatio(
-										aspectRatio:asset.playerController.value.aspectRatio,
-										child: 
-										Container(
-											decoration: BoxDecoration(
-												borderRadius: BorderRadius.all(Radius.circular(tvMargin)),
-												color: Colors.black,
-											),
-											child: Padding(padding:EdgeInsets.all(tvMargin),child:ClipRRect(borderRadius:BorderRadius.circular(tvMargin), child:VideoPlayer(asset.playerController)))
-										)
-								)
-							)
-						)
-				),
-				Positioned.fill(top:30.0*fitScale, child:Image.asset("assets/WatchParty/watching_event_viewers.png"))
-			]))
-			
-			//Container(color: Colors.red.withOpacity(asset.opacity)))
-        : new Container();
-=======
     double rs = 0.2 + asset.scale * 0.8;
     double fitScale = 1.85;
     double w = asset.width * Timeline.AssetScreenScale * fitScale;
     double h = asset.height * Timeline.AssetScreenScale * fitScale;
     double edgePadding = -20.0 * fitScale;
+    double tvMargin = 10.0 * Timeline.AssetScreenScale * fitScale;
     return entry != null && asset.opacity > 0
         ? Positioned.fromRect(
             rect: Rect.fromLTWH(widget.timeline.width - w - edgePadding,
                 asset.y, w * rs, h * rs),
             child: Stack(children: <Widget>[
+              //Positioned.fill(bottom:60.0*fitScale, left:10.0*fitScale, right: 10.0*fitScale, child:Image.asset("assets/WatchParty/watching_event_tv.png")),
               Positioned.fill(
                   bottom: 60.0 * fitScale,
                   left: 10.0 * fitScale,
                   right: 10.0 * fitScale,
-                  child:
-                      Image.asset("assets/WatchParty/watching_event_tv.png")),
-              Positioned.fill(
-                  bottom: 60.0 * fitScale,
-                  left: 10.0 * fitScale,
-                  right: 10.0 * fitScale,
-                  child: Container(
+                  child: new Container(
                       child: asset.playerController.value.size == null
                           ? null
-                          : Center(
+                          : new Center(
                               child: AspectRatio(
                                   aspectRatio:
                                       asset.playerController.value.aspectRatio,
-                                  child:
-                                      VideoPlayer(asset.playerController))))),
+                                  child: Container(
+                                      decoration: BoxDecoration(
+                                        borderRadius: BorderRadius.all(
+                                            Radius.circular(tvMargin)),
+                                        color: Colors.black,
+                                      ),
+                                      child: Padding(
+                                          padding: EdgeInsets.all(tvMargin),
+                                          child: ClipRRect(
+                                              borderRadius:
+                                                  BorderRadius.circular(
+                                                      tvMargin),
+                                              child: VideoPlayer(asset
+                                                  .playerController)))))))),
               Positioned.fill(
                   top: 30.0 * fitScale,
                   child: Image.asset(
@@ -110,7 +82,6 @@
             ]))
 
         //Container(color: Colors.red.withOpacity(asset.opacity)))
-        : Container();
->>>>>>> 5b4002ec
+        : new Container();
   }
 }